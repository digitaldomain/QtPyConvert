import os
import re
import traceback


from qt_py_convert.external import Qt
from qt_py_convert.external import redbaron

from qt_py_convert._modules import from_imports
from qt_py_convert._modules import imports
from qt_py_convert._modules import psep0101
from qt_py_convert._modules import unsupported
from qt_py_convert.general import merge_dict, _custom_misplaced_members, \
    ALIAS_DICT, change, UserInputRequiredException, ANSI,  \
    __suplimentary_bindings__
from qt_py_convert.color import color_text
from qt_py_convert.log import get_logger

COMMON_MODULES = Qt._common_members.keys() + ["QtCompat"]


MAIN_LOG = get_logger("run")
Qt4_Qt5_LOG = get_logger("qt4->qt5")


def _cleanup_imports(red, aliases, mappings, skip_lineno=False):
    """
    _cleanup_imports fixes the imports.
    Initially changing them as per the following:
    >>> from PyQt4 import QtGui, QtCore
    to 
    >>> from Qt import QtGui, QtCore
    for each binding.
    It doesn't have enough knowledge of your script at this point to know if 
      you need QtWidgets or if the ones you import are all used. 
    This will get reflected at the end.

    :param red: The redbaron ast.
    :type red: redbaron.RedBaron
    :param aliases: Aliases is the replacement information that is build
        automatically from qt_py_convert.
    :type aliases: dict
    :param mappings: Mappings is information about the bindings that are used.
    :type mappings: dict
    :param skip_lineno: An optional performance flag. By default, when the
        script replaces something, it will tell you which line it is
        replacing on. This can be useful for tracking the places that
        changes occurred. When you turn this flag on however, it will not
        show the line numbers. This can give great performance increases
        because redbaron has trouble calculating the line number sometimes.
    :type skip_lineno: bool
    """
    replaced = False
    deletion_index = []
    imps = red.find_all("FromImportNode")
    imps += red.find_all("ImportNode")

    MAIN_LOG.debug(color_text(
        text="===========================",
        color=ANSI.colors.blue
    ))
    MAIN_LOG.debug(color_text(
        text="Consolidating Import lines.",
        color=ANSI.colors.blue,
        style=ANSI.styles.underline,
    ))

    for child in imps:
        for value in child.value:
            value_str = value.value
            try:
                value_str = value_str.dumps()
            except AttributeError:
                pass
            if value.value == "Qt" or value_str in __suplimentary_bindings__:
                if not replaced:
                    names = filter(
                        lambda a: True if a in COMMON_MODULES else False,
                        aliases["used"],
                    )
                    if not names:  # Attempt to build names from input aliases.
                        members = filter(
                            lambda a: True if a in mappings else False,
                            aliases["root_aliases"],
                        )
                        names = []
                        for member in members:
                            names.append(mappings[member].split(".")[0])

                    if not names:
                        MAIN_LOG.warning(color_text(
                            text="We have found no usages of Qt in "
                                 "this script despite you previously"
                                 " having imported the binding.\nIf "
                                 "you think this is in error, "
                                 "please let us know and submit an "
                                 "issue ticket with the example you "
                                 "think is wrong.",
                            color=ANSI.colors.green
                        ))
                        child.parent.remove(child)
                        continue
                    # What we want to replace to.
                    replace_text = "from Qt import {key}".format(
                        key=", ".join(names)
                    )

                    cleaning_message = color_text(
                        text="Cleaning", color=ANSI.colors.green
                    )
                    cleaning_message += (
                        " imports from: \"{original}\" to \"{replacement}\""
                    )
                    change(
                        msg=cleaning_message,
                        logger=MAIN_LOG,
                        node=child,
                        replacement=replace_text,
                        skip_lineno=skip_lineno
                    )

                    child.replace(replace_text)
                    replaced = True
                else:
                    deleting_message = "{name} \"{orig}\"".format(
                        orig=str(child).strip("\n"),
                        name=color_text(text="Deleting", color=ANSI.colors.red)
                    )
                    change(
                        msg=deleting_message,
                        logger=MAIN_LOG,
                        node=child,
                        replacement="",
                        skip_lineno=skip_lineno
                    )
                    child.parent.remove(child)
            else:
                pass
    for child in reversed(deletion_index):
        MAIN_LOG.debug("Deleting {node}".format(node=child))
        child.parent.remove(child)
        # red.remove(child)


def _convert_attributes(red, aliases, skip_lineno=False):
    """
    _convert_attributes converts all AtomTrailersNodes and DottenNameNodes to 
      the Qt5/PySide2 api matching Qt.py..
    This means that anything that was using QtGui but is now using QtWidgets 
      will be updated for example.
    It does not do any api v1 - api v2 conversion or specific 
      misplaced_mapping changes.

    :param red: The redbaron ast.
    :type red: redbaron.RedBaron
    :param aliases: Aliases is the replacement information that is build
        automatically from qt_py_convert.
    :type aliases: dict
    :param skip_lineno: An optional performance flag. By default, when the
        script replaces something, it will tell you which line it is
        replacing on. This can be useful for tracking the places that
        changes occurred. When you turn this flag on however, it will not
        show the line numbers. This can give great performance increases
        because redbaron has trouble calculating the line number sometimes.
    :type skip_lineno: bool
    """
    # Compile our expressions
    # Our expressions are basically as follows:
    # From:
    #   <Any Qt SLM>.<any_member of A>
    # To:
    #   <A>.<\back reference to the member matched>
    # Where A is the specific Qt SecondLevelModule that we are building this 
    #   expression for.
    # 
    # Also sorry this is longer than 79 chars..
    # It gets harder to read the more I try to make it more readable.
    expressions = [
        (
            re.compile(
                r"^(?P<module>{modules})\.(?P<widget>(?:{widgets})(?:[.\[(].*)?)$".format(             # Regular expression
                    modules="|".join(re.escape(name) for name in Qt._common_members.keys()),
                    widgets="|".join(re.escape(widget) for widget in Qt._common_members[module_name])
                ),
                re.MULTILINE
            ),
            module_name
        )
        for module_name in Qt._common_members
    ]

    def finder_function_factory(exprs):
        """Basic function factory. Used as a find_all delegate for red."""
        def finder_function(value):
            """The filter for our red.find_all function."""
            return any([
                expression.match(value.dumps()) for expression, mod in exprs
            ])
        return finder_function

    mappings = {}
    # Find any AtomTrailersNode that matches any of our expressions.
    nodes = red.find_all(
        "AtomTrailersNode",
        value=finder_function_factory(expressions)
    )
    nodes += red.find_all(
        "DottedNameNode",
        value=finder_function_factory(expressions)
    )
    header_written = False
    for node in nodes:
        orig_node_str = node.dumps()
        added_module = False
        for expr, module_ in expressions:
            modified = expr.sub(
                r"{module}.\2".format(module=module_),
                orig_node_str,
            )

            if modified != orig_node_str:
                mappings[orig_node_str] = modified
                aliases["used"].add(module_)
                added_module = True
                if not header_written:
                    MAIN_LOG.debug(color_text(
                        text="=========================",
                        color=ANSI.colors.orange,
                    ))
                    MAIN_LOG.debug(color_text(
                        text="Parsing AtomTrailersNodes",
                        color=ANSI.colors.orange,
                        style=ANSI.styles.underline
                    ))
                    header_written = True

                repl = str(node).replace(
                    str(node.value[0]).strip("\n"), 
                    module_
                )

                change(
                    logger=Qt4_Qt5_LOG,
                    node=node,
                    replacement=repl,
                    skip_lineno=skip_lineno
                )
                # Only replace the first node part of the statement.
                # This allows us to keep any child nodes that have already
                # been gathered attached to the main node tree.

                # This was the cause of a bug in our internal code.
                # http://dd-git.d2.com/ahughes/qt_py_convert/issues/19

                # A node that had child nodes that needed replacements on the
                # same line would cause an issue if we replaced the entire
                # line the first replacement. The other replacements on that
                # line would not stick because they would be replacing to an
                # orphaned tree.
                node.value[0].replace(module_)
                break
            # else:
            #     if orig_node_str.split(".")[0] in COMMON_MODULES:
            #         aliases["used"].add(orig_node_str.split(".")[0])
        if not added_module:
            aliases["used"].add(orig_node_str.split(".")[0])
    return mappings


def _convert_root_name_imports(red, aliases, skip_lineno=False):
    """
    _convert_root_name_imports is a function that should be used in cases
    where the original code just imported the python binding and did not
    import any second level modules.

    For example:
    ```
    import PySide

    ```
    :param red: The redbaron ast.
    :type red: redbaron.RedBaron
    :param aliases: Aliases is the replacement information that is build
        automatically from qt_py_convert.
    :type aliases: dict
    :param skip_lineno: An optional performance flag. By default, when the
        script replaces something, it will tell you which line it is
        replacing on. This can be useful for tracking the places that
        changes occurred. When you turn this flag on however, it will not
        show the line numbers. This can give great performance increases
        because redbaron has trouble calculating the line number sometimes.
    :type skip_lineno: bool
    """
    def filter_function(value):
        """A filter delegate for our red.find_all function."""
        return value.dumps().startswith("Qt.")
    matches = red.find_all("AtomTrailersNode", value=filter_function)
    matches += red.find_all("DottedNameNode", value=filter_function)
    lstrip_qt_regex = re.compile(r"^Qt\.",)

    if matches:
        MAIN_LOG.debug(color_text(
            text="====================================",
            color=ANSI.colors.purple,
        ))
        MAIN_LOG.debug(color_text(
            text="Replacing top level binding imports.",
            color=ANSI.colors.purple,
            style=ANSI.styles.underline,
        ))

    for node in matches:
        name = lstrip_qt_regex.sub(
            "", node.dumps(), count=1
        )

        root_name = name.split(".")[0]
        if root_name in COMMON_MODULES:
            aliases["root_aliases"].add(
                root_name
            )
            change(
                logger=MAIN_LOG,
                node=node,
                replacement=name,
                skip_lineno=skip_lineno
            )
            node.replace(name)
        else:
            MAIN_LOG.warning(
                "Unknown second level module from the Qt package \"{}\""
                .format(
                    color_text(text=root_name, color=ANSI.colors.orange)
                )
            )


def _convert_body(red, aliases, mappings, skip_lineno=False):
    """
    _convert_body is  one of the first conversion functions to run on the
    redbaron ast.
    It finds the NameNode's or the AtomTrailersNode+DottedNameNodes and will
    run them through the filter expressions built off of the values in
    mappings.
    If found, it will replace the source value with the destination value in
    mappings.

    :param red: The redbaron ast.
    :type red: redbaron.RedBaron
    :param aliases: Aliases is the replacement information that is build
        automatically from qt_py_convert.
    :type aliases: dict
    :param mappings: Mappings is information about the bindings that are used.
    :type mappings: dict
    :param skip_lineno: An optional performance flag. By default, when the
        script replaces something, it will tell you which line it is
        replacing on. This can be useful for tracking the places that
        changes occurred. When you turn this flag on however, it will not
        show the line numbers. This can give great performance increases
        because redbaron has trouble calculating the line number sometimes.
    :type skip_lineno: bool
    """
    def expression_factory(expr_key):
        """
        expression_factory is a function factory for building a regex.match
        function for a specific key that we found in misplaced_mappings
        """
        regex = re.compile(
            r"{value}(?:[\.\[\(].*)?$".format(value=expr_key),
            re.DOTALL
        )

        def expression_filter(value):
            """
            Basic filter function matching for red.find_all against a regex
            previously created from the factory
            ."""
            return regex.match(value.dumps())

        return expression_filter

    # Body of the function
    for key in sorted(mappings, key=len):
        MAIN_LOG.debug(color_text(
            text="-"*len(key),
            color=ANSI.colors.teal,
        ))
        MAIN_LOG.debug(color_text(
            text=key,
            color=ANSI.colors.teal,
            style=ANSI.styles.underline,
        ))
        if "." in key:
            filter_function = expression_factory(key)
            matches = red.find_all("AtomTrailersNode", value=filter_function)
            matches += red.find_all("DottedNameNode", value=filter_function)
        else:
            matches = red.find_all("NameNode", value=key)
        if matches:
            for node in matches:
                # Dont replace imports, we already did that.
                parent_is_import = node.parent_find("ImportNode")
                parent_is_fimport = node.parent_find("FromImportNode")
                if not parent_is_import and not parent_is_fimport:
                    # If the node's parent has dot syntax. Make sure we are
                    # the first one. Reasoning: We are relying on namespacing,
                    # so we don't want to turn bob.foo.cat into bob.foo.bear.
                    # Because bob.foo.cat might not be equal to the mike.cat
                    # that we meant to change.
                    if hasattr(node.parent, "type") and node.parent.type == "atomtrailers":
                        if not node.parent.value[0] == node:
                            continue

<<<<<<< HEAD
                    if key != mappings[key]:
                        replacement = node.dumps().replace(key, mappings[key])
                        _change_verbose(
                            handler=main_handler,
                            node=node,
                            replacement=replacement,
                            skip_lineno=skip_lineno,
                        )
                        if mappings[key].split(".")[0] in COMMON_MODULES:
                            aliases["used"].add(mappings[key].split(".")[0])
=======
                    if node.dumps().split(".")[0] in COMMON_MODULES:
                        aliases["used"].add(node.dumps().split(".")[0])
                    replacement = node.dumps().replace(key, mappings[key])
                    change(
                        logger=MAIN_LOG,
                        node=node,
                        replacement=replacement,
                        skip_lineno=skip_lineno
                    )
                    if mappings[key].split(".")[0] in COMMON_MODULES:
                        aliases["used"].add(mappings[key].split(".")[0])
>>>>>>> d1b341d2

                        node.replace(replacement)
                    else:
                        if node.dumps().split(".")[0] in COMMON_MODULES:
                            aliases["used"].add(node.dumps().split(".")[0])
                    # match.replace(mappings[key])


def _convert_mappings(aliases, mappings):
    """
    _convert_mappings will build a proper mapping dictionary using any
    aliases that we have discovered previously.
    It builds regular expressions based off of the Qt._common_members and will
    replace the mappings that are used with updated ones in Qt.py

    :param aliases: Aliases is the replacement information that is build
        automatically from qt_py_convert.
    :type aliases: dict
    :param mappings: Mappings is information about the bindings that are used.
    :type mappings: dict
    :return: _convert_mappings will just return the mappings dict,
        however it is updating the aliases["used"] set.
    :rtype: dict
    """
    expressions = [
        re.compile(
            r"(?P<module>{modules})\.(?P<widget>{widgets})$".format(
                # Regular expression
                modules="|".join(
                    re.escape(name) for name in Qt._common_members.keys()
                ),
                widgets="|".join(
                    re.escape(widget) for widget in Qt._common_members[module]
                )
            )
        )
        for module in Qt._common_members.keys()
    ]
    for from_mapping in mappings:
        iterable = zip(Qt._common_members.keys(), expressions)
        for module_name, expression in iterable:
            modified_mapping = expression.sub(
                r"{module}.\2".format(module=module_name),
                mappings[from_mapping]
            )
            if modified_mapping != mappings[from_mapping]:
                # Mapping changed
                aliases["used"].add(module_name)
                mappings[from_mapping] = modified_mapping
    return mappings


def misplaced_members(aliases, mappings):
    """
    misplaced_members uses the internal "_misplaced_members" from Qt.py as
    well as any "_custom_misplaced_members" that you have set to update the
    detected binding members. The Q.py misplaced memebers aid in updating
    bindings to Qt5 compatible locations.

    :param aliases: Aliases is the replacement information that is build
        automatically from qt_py_convert.
    :type aliases: dict
    :param mappings: Mappings is information about the bindings that are used.
    :type mappings: dict
    :return: A tuple of aliases and mappings that have been updated.
    :rtype: tuple[dict,dict]
    """
    members = Qt._misplaced_members.get(Qt.__binding__.lower(), {})
    for binding in aliases["bindings"]:
        if binding in Qt._misplaced_members:
            MAIN_LOG.debug("Merging {misplaced} to bindings".format(
                misplaced=Qt._misplaced_members.get(binding, {})
            ))
            members.update(Qt._misplaced_members.get(binding, {}))
        elif binding in _custom_misplaced_members:
            members.update(_custom_misplaced_members.get(binding, {}))
        else:
            MAIN_LOG.debug("Could not find misplaced members for {}".format(
                binding
            ))

        _msg = "Replacing \"{original}\" with \"{replacement}\" in mappings"
        if members:
            for source in members:
                replaced = False
                dest = members[source]
                if isinstance(dest, (list, tuple)):
                    dest, _ = members[source]
                for current_key in mappings:
                    if mappings[current_key] == source:
                        change(
                            msg=_msg,
                            logger=MAIN_LOG,
                            node=mappings[current_key],
                            replacement=dest,
                        )
                        mappings[current_key] = dest
                        replaced = True
                if not replaced:
                    MAIN_LOG.debug(
                        "Adding {bind} in mappings".format(bind=dest)
                    )
                    mappings[source] = dest
    return aliases, mappings


def run(text, skip_lineno=False, tometh_flag=False):
    """
    run is the main driver of the file. It takes the text of a file and any
    flags that you want to set.
    It does not deal with any file opening or writting, you must have teh raw
    text already.

    :param text: Text from a python file that you want to process.
    :type text: str
    :param skip_lineno: An optional performance flag. By default, when the
        script replaces something, it will tell you which line it is
        replacing on. This can be useful for tracking the places that
        changes occurred. When you turn this flag on however, it will not
        show the line numbers. This can give great performance increases
        because redbaron has trouble calculating the line number sometimes.
    :type skip_lineno: bool
    :param tometh_flag: tometh_flag is an optional feature flag. Once turned
        on, it will attempt to replace any QString/QVariant/etc apiv1.0 methods
        that are being used in your script. It is currently not smart enough to
        confirm that you don't have any custom objects with the same method
        signature to PyQt4's apiv1.0 ones.
    :type tometh_flag: bool
    :return: run will return a tuple of runtime information. aliases,
        mappings, and the resulting text. Aliases is the replacement
        information that it built, mappings is information about the bindings
        that were used.
    :rtype: tuple[dict,dict,str]
    """
    ALIAS_DICT.clean()
    try:
        red = redbaron.RedBaron(text)
    except Exception as err:
        MAIN_LOG.critical(str(err))
        traceback.print_exc()

        d = object()
        setattr(d, "row", 0)
        setattr(d, "row_to", 0)
        setattr(d, "reaspm", traceback.format_exc())
        ALIAS_DICT["errors"].add(d)
        return ALIAS_DICT, {}, text

    from_a, from_m = from_imports.process(red, skip_lineno=skip_lineno)
    import_a, import_m = imports.process(red, skip_lineno=skip_lineno)
    mappings = merge_dict(from_m, import_m, keys_both=True)
    aliases = merge_dict(from_a, import_a, keys=["bindings", "root_aliases"])

    aliases, mappings = misplaced_members(aliases, mappings)
    aliases["used"] = set()

    mappings = _convert_mappings(aliases, mappings)

    # Convert using the psep0101 module.
    psep0101.process(red, skip_lineno=skip_lineno, tometh_flag=tometh_flag)
    _convert_body(red, aliases, mappings, skip_lineno=skip_lineno)
    _convert_root_name_imports(red, aliases, skip_lineno=skip_lineno)
    _convert_attributes(red, aliases, skip_lineno=skip_lineno)
    if aliases["root_aliases"]:
        _cleanup_imports(red, aliases, mappings, skip_lineno=skip_lineno)

    # Build errors from our unsupported module.
    unsupported.process(red, skip_lineno=skip_lineno)

    # Done!
    dumps = red.dumps()
    return aliases, mappings, dumps


def _is_py(path):
    """
    My helper method for process_folder to decide if a file is a python file
    or not.
    It is currently checking the file extension and then falling back to
    checking the first line of the file.

    :param path: The filepath to the file that we are querying.
    :type path: str
    :return: True if it's a python file. False otherwise
    :rtype: bool
    """
    if path.endswith(".py"):
        return True
    elif not os.path.splitext(path)[1] and os.path.isfile(path):
        with open(path, "rb") as fh:
            if "python" in fh.readline():
                return True
    return False


def _build_exc(error, line_data):
    """
    raises a UserInputRequiredException from an instance of an ErrorClass.

    :param error: The ErrorClass instance that was created somewhere in
        qt_py_convert.
    :type error: qt_py_convert.general.ErrorClass
    :param line_data: List of lines from the file we are working on.
    :type line_data: List[str...]
    """
    line_no_start = error.row
    line_no_end = error.row_to + 1
    lines = line_data[line_no_start:line_no_end]
    line = "".join(line_data[line_no_start:line_no_end])

    line_no = "Line"
    if len(lines) > 1:
        line_no += "s "
        line_no += "%d-%d" % (line_no_start + 1, line_no_end)
    else:
        line_no += " %d" % (line_no_start + 1)

    template = """
{line_no}
{line}
{reason}
"""
    raise UserInputRequiredException(color_text(
        text=template.format(
            line_no=line_no,
            line=color_text(text=line.rstrip("\n"), color=ANSI.colors.gray),
            reason=color_text(text=error.reason, color=ANSI.colors.red),
        ),
        color=ANSI.colors.red,
    ))


def process_file(fp, write=False, skip_lineno=False, tometh_flag=False):
    """
    One of the entry-point functions in qt_py_convert.
    If you are looking to process a single python file, this is your function.

    :param fp: The source file that you want to start processing.
    :type fp: str
    :param write: Should we overwrite the files that we process with their
        fixed versions?
    :type write: bool
    :param skip_lineno: An optional performance flag. By default, when the
        script replaces something, it will tell you which line it is
        replacing on. This can be useful for tracking the places that
        changes occurred. When you turn this flag on however, it will not
        show the line numbers. This can give great performance increases
        because redbaron has trouble calculating the line number sometimes.
    :type skip_lineno: bool
    :param tometh_flag: tometh_flag is an optional feature flag. Once turned
        on, it will attempt to replace any QString/QVariant/etc apiv1.0 methods
        that are being used in your script. It is currently not smart enough to
        confirm that you don't have any custom objects with the same method
        signature to PyQt4's apiv1.0 ones.
    :type tometh_flag: bool
    """
    if not _is_py(fp):
        MAIN_LOG.debug(
            "\tSkipping \"{fp}\"... It does not appear to be a python file."
            .format(fp=fp)
        )
        return
    with open(fp, "rb") as fh:
        lines = fh.readlines()
        source = "".join(lines)


    MAIN_LOG.info("Processing {path}".format(path=fp))
    try:
        aliases, mappings, modified_code = run(
            source,
            skip_lineno=skip_lineno,
            tometh_flag=tometh_flag
        )
        if write:
            MAIN_LOG.info("Writing modifed code to {path}".format(path=fp))
            with open(fp, "wb") as fh:
                fh.write(modified_code)
    except BaseException:
        MAIN_LOG.critical("Error processing file: \"{path}\"".format(path=fp))
        traceback.print_exc()

    # Process any errors that may have happened throughout the process.
    if ALIAS_DICT["errors"]:
        MAIN_LOG.error(color_text(
            text="The following errors were recovered from {}:\n".format(fp),
            color=ANSI.colors.red,
        ))
        for error in ALIAS_DICT["errors"]:
            try:
                _build_exc(error, lines)
            except UserInputRequiredException as err:
                MAIN_LOG.error(str(err))


def process_folder(folder, recursive=False, write=False, skip_lineno=False, tometh_flag=False):
    """
    One of the entry-point functions in qt_py_convert.
    If you are looking to process every python file in a folder, this is your
    function.

    :param folder: The source folder that you want to start processing the
        python files of.
    :type folder: str
    :param recursive: Do you want to continue recursing through sub-folders?
    :type recursive: bool
    :param write: Should we overwrite the files that we process with their
        fixed versions?
    :type write: bool
    :param skip_lineno: An optional performance flag. By default, when the
        script replaces something, it will tell you which line it is
        replacing on. This can be useful for tracking the places that
        changes occurred. When you turn this flag on however, it will not
        show the line numbers. This can give great performance increases
        because redbaron has trouble calculating the line number sometimes.
    :type skip_lineno: bool
    :param tometh_flag: tometh_flag is an optional feature flag. Once turned
        on, it will attempt to replace any QString/QVariant/etc apiv1.0 methods
        that are being used in your script. It is currently not smart enough to
        confirm that you don't have any custom objects with the same method
        signature to PyQt4's apiv1.0 ones.
    :type tometh_flag: bool
    """

    def _is_dir(path):
        return True if os.path.isdir(os.path.join(folder, path)) else False

    # TODO: Might need to parse the text to remove whitespace at the EOL.
    #       #101 at https://github.com/PyCQA/baron documents this issue.

    for fn in filter(_is_py, [os.path.join(folder, fp) for fp in os.listdir(folder)]):
        process_file(
            os.path.join(folder, fn),
            write=write,
            skip_lineno=skip_lineno,
            tometh_flag=tometh_flag
        )
        MAIN_LOG.debug(color_text(text="-" * 50, color=ANSI.colors.black))

    if not recursive:
        return

    for fn in filter(_is_dir, os.listdir(folder)):
        process_folder(
            os.path.join(folder, fn),
            recursive=recursive,
            write=write,
            skip_lineno=skip_lineno,
            tometh_flag=tometh_flag
        )


if __name__ == "__main__":
    # process_file("/dd/shows/DEVTD/user/work.ahughes/svn/assetbrowser/trunk/src/python/assetbrowser/workflow/widgets/custom.py", write=True)
    # process_file("/dd/shows/DEVTD/user/work.ahughes/svn/assetbrowser/trunk/src/python/assetbrowser/widget/Columns.py", write=True)
    # process_folder("/dd/shows/DEVTD/user/work.ahughes/svn/packages/ddg/trunk/src/python", recursive=True, write=True)
    # process_folder("/dd/shows/DEVTD/user/work.ahughes/svn/packages/ddqt/trunk/src/python", recursive=True, write=True)
    # process_file("/dd/shows/DEVTD/user/work.ahughes/svn/packages/nukepipeline/branches/nukepipeline_5/src/nuke/nodes/nukepipeline/ShotLook/shot_look.py", write=True)
    # process_folder("/dd/shows/DEVTD/user/work.ahughes/svn/packages/lightpipeline/trunk/src/python/lightpipeline/ui", recursive=True, write=True, fast_exit=True)
    # process_file("/dd/shows/DEVTD/user/work.ahughes/svn/packages/lightpipeline/trunk/src/python/lightpipeline/ui/errorDialogUI.py", write=True, fast_exit=True)
    # process_file("/dd/shows/DEVTD/user/work.ahughes/svn/packages/lightpipeline/trunk/src/python/lightpipeline/ui/HDRWidgetComponents.py", write=True, fast_exit=True)
    # process_folder("/dd/shows/DEVTD/user/work.ahughes/svn/packages/nukepipeline/branches/nukepipeline_5/src/", recursive=True, write=True, fast_exit=True)
    # process_folder("/dd/shows/DEVTD/user/work.ahughes/svn/packages/ddqt/trunk/src/python/ddqt", recursive=True, write=False, skip_lineno=True, tometh_flag=True)
    # folder = os.path.abspath("../../../../tests/sources")
    # process_folder(folder, recursive=True, write=True)
    # process_folder("/dd/shows/DEVTD/user/work.ahughes/svn/packages/rvplugins/tags/0.19.4/src", recursive=True, write=True, skip_lineno=True, tometh_flag=True)
    # process_file("/dd/shows/DEVTD/user/work.ahughes/svn/packages/crowdpipeline/trunk/src/python/crowdpipeline/metadata/crowd_metadata_editor/UI.py", write=True, skip_lineno=True, tometh_flag=True)
    process_file("/dd/shows/DEVTD/user/work.ahughes/svn/packages/ddqt/trunk/src/python/ddqt/gui/SnapshotModel.py", write=False, tometh_flag=True)<|MERGE_RESOLUTION|>--- conflicted
+++ resolved
@@ -411,30 +411,16 @@
                         if not node.parent.value[0] == node:
                             continue
 
-<<<<<<< HEAD
                     if key != mappings[key]:
                         replacement = node.dumps().replace(key, mappings[key])
-                        _change_verbose(
-                            handler=main_handler,
+                        change(
+                            logger=MAIN_LOG,
                             node=node,
                             replacement=replacement,
-                            skip_lineno=skip_lineno,
+                            skip_lineno=skip_lineno
                         )
                         if mappings[key].split(".")[0] in COMMON_MODULES:
                             aliases["used"].add(mappings[key].split(".")[0])
-=======
-                    if node.dumps().split(".")[0] in COMMON_MODULES:
-                        aliases["used"].add(node.dumps().split(".")[0])
-                    replacement = node.dumps().replace(key, mappings[key])
-                    change(
-                        logger=MAIN_LOG,
-                        node=node,
-                        replacement=replacement,
-                        skip_lineno=skip_lineno
-                    )
-                    if mappings[key].split(".")[0] in COMMON_MODULES:
-                        aliases["used"].add(mappings[key].split(".")[0])
->>>>>>> d1b341d2
 
                         node.replace(replacement)
                     else:
